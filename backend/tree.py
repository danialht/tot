--- conflicted
+++ resolved
@@ -1078,16 +1078,11 @@
             ]
         }]
     
-<<<<<<< HEAD
     async def solve(self, problem_text: str, objective: str = "default", log: bool = True) -> SearchResult:
         """Solve the problem using Tree-of-Thoughts."""
         if not log:
             logging.disable(logging.CRITICAL)
         
-=======
-    async def solve(self, problem_text: str, objective: str = "default") -> SearchResult:
-        """Solve the problem using per-node recursion with conditional branching."""
->>>>>>> 71b04faa
         self.is_solving = True
         self.solving_complete = False
         self.expanded_nodes = 0
